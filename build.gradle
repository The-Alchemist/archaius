// Establish version and status
ext.releaseVersion = '0.1.4'
ext.githubProjectName = 'archaius'
group = 'com.netflix.archaius'

buildscript {
    repositories { mavenCentral() }
}

allprojects {
    repositories { mavenCentral() }
}

//apply from: file('gradle/release.gradle') // Not fully tested
apply from: file('gradle/convention.gradle')
apply from: file('gradle/maven.gradle')
apply from: file('gradle/check.gradle')
//apply from: file('gradle/license.gradle') // Waiting for re-release

<<<<<<< HEAD
// Closure to configure all the POM with extra info, common to all projects
pom {
    project {
        url "https://github.com/Netflix/${githubProjectName}"
        scm {
            connection "scm:git:git@github.com:Netflix/${githubProjectName}.git"
            url "scm:git:git@github.com:Netflix/${githubProjectName}.git"
            developerConnection "scm:git:git@github.com:Netflix/${githubProjectName}.git"
        }
        issueManagement {
            system 'github'
            url "https://github.com/Netflix/${githubProjectName}/issues"
        }
    }
}

dependencies {
    compile 'commons-configuration:commons-configuration:[1.5,1.8]'
    compile 'org.slf4j:slf4j-api:1.6.4'
    testCompile 'junit:junit:4.10'
    testCompile 'org.apache.derby:derby:10.8.2.2'
=======
subprojects {
    // Closure to configure all the POM with extra info, common to all projects
    pom {
        project {
            url "https://github.com/Netflix/${rootProject.githubProjectName}"
            scm {
                connection "scm:git:git@github.com:Netflix/${rootProject.githubProjectName}.git"
                url "scm:git:git@github.com:Netflix/${rootProject.githubProjectName}.git"
                developerConnection "scm:git:git@github.com:Netflix/${rootProject.githubProjectName}.git"
            }
            issueManagement {
                system 'github'
                url "https://github.com/Netflix/${rootProject.githubProjectName}/issues"
            }
        }
    }

    group = "com.netflix.${githubProjectName}" // TEMPLATE: Set to organization of project

    dependencies {
        compile     'javax.ws.rs:jsr311-api:1.1.1'
        compile     'com.sun.jersey:jersey-core:1.11'
        testCompile 'org.testng:testng:6.1.1'
        testCompile 'org.mockito:mockito-core:1.8.5'
    }
}

project(':template-client') {
    dependencies {
        compile 'org.slf4j:slf4j-api:1.6.3'
        compile 'com.sun.jersey:jersey-client:1.11'
    }
}

project(':template-server') {
    apply plugin: 'war'
    apply plugin: 'jetty'
    dependencies {
        compile 'com.sun.jersey:jersey-server:1.11'
        compile 'com.sun.jersey:jersey-servlet:1.11'
        compile project(':template-client')
    }
>>>>>>> bf5b2682
}
<|MERGE_RESOLUTION|>--- conflicted
+++ resolved
@@ -17,10 +17,10 @@
 apply from: file('gradle/check.gradle')
 //apply from: file('gradle/license.gradle') // Waiting for re-release
 
-<<<<<<< HEAD
-// Closure to configure all the POM with extra info, common to all projects
-pom {
-    project {
+subprojects {
+    // Closure to configure all the POM with extra info, common to all projects
+    pom {
+      project {
         url "https://github.com/Netflix/${githubProjectName}"
         scm {
             connection "scm:git:git@github.com:Netflix/${githubProjectName}.git"
@@ -31,56 +31,17 @@
             system 'github'
             url "https://github.com/Netflix/${githubProjectName}/issues"
         }
+      }
+   }
+
+    group = "com.netflix.${githubProjectName}" // TEMPLATE: Set to organization of project
+}
+
+project(':core') {
+    dependencies {
+        compile 'commons-configuration:commons-configuration:[1.5,1.8]'
+        compile 'org.slf4j:slf4j-api:1.6.4'
+        testCompile 'junit:junit:4.10'
+        testCompile 'org.apache.derby:derby:10.8.2.2'
     }
 }
-
-dependencies {
-    compile 'commons-configuration:commons-configuration:[1.5,1.8]'
-    compile 'org.slf4j:slf4j-api:1.6.4'
-    testCompile 'junit:junit:4.10'
-    testCompile 'org.apache.derby:derby:10.8.2.2'
-=======
-subprojects {
-    // Closure to configure all the POM with extra info, common to all projects
-    pom {
-        project {
-            url "https://github.com/Netflix/${rootProject.githubProjectName}"
-            scm {
-                connection "scm:git:git@github.com:Netflix/${rootProject.githubProjectName}.git"
-                url "scm:git:git@github.com:Netflix/${rootProject.githubProjectName}.git"
-                developerConnection "scm:git:git@github.com:Netflix/${rootProject.githubProjectName}.git"
-            }
-            issueManagement {
-                system 'github'
-                url "https://github.com/Netflix/${rootProject.githubProjectName}/issues"
-            }
-        }
-    }
-
-    group = "com.netflix.${githubProjectName}" // TEMPLATE: Set to organization of project
-
-    dependencies {
-        compile     'javax.ws.rs:jsr311-api:1.1.1'
-        compile     'com.sun.jersey:jersey-core:1.11'
-        testCompile 'org.testng:testng:6.1.1'
-        testCompile 'org.mockito:mockito-core:1.8.5'
-    }
-}
-
-project(':template-client') {
-    dependencies {
-        compile 'org.slf4j:slf4j-api:1.6.3'
-        compile 'com.sun.jersey:jersey-client:1.11'
-    }
-}
-
-project(':template-server') {
-    apply plugin: 'war'
-    apply plugin: 'jetty'
-    dependencies {
-        compile 'com.sun.jersey:jersey-server:1.11'
-        compile 'com.sun.jersey:jersey-servlet:1.11'
-        compile project(':template-client')
-    }
->>>>>>> bf5b2682
-}
