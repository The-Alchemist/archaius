// Establish version and status
<<<<<<< HEAD
ext.releaseVersion = '0.5.2'
ext.githubProjectName = 'archaius'
//group = 'com.netflix.archaius'
=======
ext.githubProjectName = rootProject.name // Change if github project name is not the same as the root project's name
>>>>>>> 36e5b8f5

buildscript {
    repositories { mavenCentral() }
    apply from: file('gradle/buildscript.gradle'), to: buildscript 
}

allprojects {
    repositories { mavenCentral() }
}

apply from: file('gradle/convention.gradle')
apply from: file('gradle/maven.gradle')
apply from: file('gradle/check.gradle')
apply from: file('gradle/license.gradle')
apply from: file('gradle/release.gradle')

subprojects {
<<<<<<< HEAD
    // Closure to configure all the POM with extra info, common to all projects
    pom {
        project {
            url "https://github.com/Netflix/${githubProjectName}"
            scm {
                connection "scm:git:git@github.com:Netflix/${githubProjectName}.git"
                url "scm:git:git@github.com:Netflix/${githubProjectName}.git"
                developerConnection "scm:git:git@github.com:Netflix/${githubProjectName}.git"
            }
            issueManagement {
                system 'github'
                url "https://github.com/Netflix/${githubProjectName}/issues"
            }
        }
    }
=======
>>>>>>> 36e5b8f5
    group = "com.netflix.${githubProjectName}" // TEMPLATE: Set to organization of project
}

task javadoc(type: Javadoc) {
    source subprojects.collect { project ->
        project.sourceSets.main.allJava
    }
    destinationDir = new File(buildDir, 'javadoc')
    // Might need a classpath
    classpath = files(subprojects.collect { project ->
        project.sourceSets.main.compileClasspath
    })
}

project(':archaius-core') {
    dependencies {
        compile 'commons-configuration:commons-configuration:1.8'
        compile 'org.slf4j:slf4j-api:1.6.4'
        testCompile 'junit:junit:4.10'
        testCompile 'org.apache.derby:derby:10.8.2.2'
        testCompile('log4j:log4j:1.2.15') {
            exclude group: 'javax.jms', module: 'jms'
            exclude group: 'com.sun.jdmk', module: 'jmxtools'
            exclude group: 'com.sun.jmx', module: 'jmxri'
        }
    }
}

project(':archaius-aws') {
    dependencies {
        compile project(':archaius-core')
        compile 'com.amazonaws:aws-java-sdk:1.3.14'
        testCompile 'junit:junit:4.10'
        testCompile 'org.slf4j:slf4j-simple:1.6.4'
        testCompile('log4j:log4j:1.2.15') {
            exclude group: 'javax.jms', module: 'jms'
            exclude group: 'com.sun.jdmk', module: 'jmxtools'
            exclude group: 'com.sun.jmx', module: 'jmxri'
        }
    }
}

project(':archaius-jclouds') {
    dependencies {
        compile project(':archaius-core')
        compile 'org.jclouds:jclouds-blobstore:1.5.3'
        testCompile 'junit:junit:4.10'
        testCompile 'org.slf4j:slf4j-simple:1.6.4'
        testCompile('log4j:log4j:1.2.15') {
            exclude group: 'javax.jms', module: 'jms'
            exclude group: 'com.sun.jdmk', module: 'jmxtools'
            exclude group: 'com.sun.jmx', module: 'jmxri'
        }
    }
}

<<<<<<< HEAD
project(':archaius-scala') {
    apply plugin: 'scala'

=======
project(':template-client') {
    apply plugin: 'java'
>>>>>>> 36e5b8f5
    dependencies {
        // Libraries needed to run the scala tools
        scalaTools 'org.scala-lang:scala-compiler:2.9.1-1'
        scalaTools 'org.scala-lang:scala-library:2.9.1-1'

        compile project(':archaius-core')
        compile 'org.scala-lang:scala-library:2.9.1-1'
        testCompile 'org.scalatest:scalatest_2.9.1:1.8'
    }
}


project(':archaius-samplelibrary') {
    dependencies {
        compile 'commons-configuration:commons-configuration:1.8'
        compile 'org.slf4j:slf4j-api:1.6.4'
        testCompile 'junit:junit:4.10'
        testCompile('log4j:log4j:1.2.15') {
            exclude group: 'javax.jms', module: 'jms'
            exclude group: 'com.sun.jdmk', module: 'jmxtools'
            exclude group: 'com.sun.jmx', module: 'jmxri'
        }
    }
    jar {
        from('src/main/java') {
            include 'META-INF/conf/springbeans.xml'
            include 'META-INF/conf/config.properties'
        }
    }
}
<|MERGE_RESOLUTION|>--- conflicted
+++ resolved
@@ -1,11 +1,5 @@
 // Establish version and status
-<<<<<<< HEAD
-ext.releaseVersion = '0.5.2'
-ext.githubProjectName = 'archaius'
-//group = 'com.netflix.archaius'
-=======
 ext.githubProjectName = rootProject.name // Change if github project name is not the same as the root project's name
->>>>>>> 36e5b8f5
 
 buildscript {
     repositories { mavenCentral() }
@@ -23,36 +17,10 @@
 apply from: file('gradle/release.gradle')
 
 subprojects {
-<<<<<<< HEAD
-    // Closure to configure all the POM with extra info, common to all projects
-    pom {
-        project {
-            url "https://github.com/Netflix/${githubProjectName}"
-            scm {
-                connection "scm:git:git@github.com:Netflix/${githubProjectName}.git"
-                url "scm:git:git@github.com:Netflix/${githubProjectName}.git"
-                developerConnection "scm:git:git@github.com:Netflix/${githubProjectName}.git"
-            }
-            issueManagement {
-                system 'github'
-                url "https://github.com/Netflix/${githubProjectName}/issues"
-            }
-        }
-    }
-=======
->>>>>>> 36e5b8f5
-    group = "com.netflix.${githubProjectName}" // TEMPLATE: Set to organization of project
-}
+    group = "com.netflix.${githubProjectName}" 
 
-task javadoc(type: Javadoc) {
-    source subprojects.collect { project ->
-        project.sourceSets.main.allJava
-    }
-    destinationDir = new File(buildDir, 'javadoc')
-    // Might need a classpath
-    classpath = files(subprojects.collect { project ->
-        project.sourceSets.main.compileClasspath
-    })
+    apply plugin: 'java'
+    tasks.withType(Test) { forkEvery = 1 }
 }
 
 project(':archaius-core') {
@@ -97,14 +65,9 @@
     }
 }
 
-<<<<<<< HEAD
 project(':archaius-scala') {
     apply plugin: 'scala'
 
-=======
-project(':template-client') {
-    apply plugin: 'java'
->>>>>>> 36e5b8f5
     dependencies {
         // Libraries needed to run the scala tools
         scalaTools 'org.scala-lang:scala-compiler:2.9.1-1'
