// Maven side of things
apply plugin: 'maven' // Java plugin has to have been already applied for the conf2scope mappings to work
apply plugin: 'signing'

<<<<<<< HEAD
if (gradle.startParameter.taskNames.contains("uploadMavenCentral")) {
    signing {
        required true
        sign configurations.archives
=======
    if (gradle.startParameter.taskNames.contains("uploadMavenCentral")) {
        signing {
            required true
            sign configurations.archives
        }
    } else {
        task signArchives {
            // do nothing
        }
>>>>>>> bf5b2682
    }
} else {
    task signArchives {
        // do nothing
    }
}

<<<<<<< HEAD
/**
 * Publishing to Maven Central example provided from http://jedicoder.blogspot.com/2011/11/automated-gradle-project-deployment-to.html
 * artifactory will execute uploadArchives to force generation of ivy.xml, and we don't want that to trigger an upload to maven
 * central, so using custom upload task.
 */
task uploadMavenCentral(type:Upload) {
    configuration = configurations.archives
    dependsOn 'signArchives'
    doFirst {
        repositories.mavenDeployer {
            beforeDeployment { org.gradle.api.artifacts.maven.MavenDeployment deployment -> signing.signPom(deployment) }
=======
    /**
     * Publishing to Maven Central example provided from http://jedicoder.blogspot.com/2011/11/automated-gradle-project-deployment-to.html
     */
    task uploadMavenCentral(type:Upload) {
        configuration = configurations.archives
        dependsOn 'signArchives'
        doFirst {
            repositories.mavenDeployer {
                beforeDeployment { org.gradle.api.artifacts.maven.MavenDeployment deployment -> signing.signPom(deployment) }
>>>>>>> bf5b2682

            // To test deployment locally, use the following instead of oss.sonatype.org
            //repository(url: "file://localhost/${rootProject.rootDir}/repo")

            repository(url: 'http://oss.sonatype.org/services/local/staging/deply/maven2/') {
                authentication(userName: rootProject.sonatypeUsername, password: rootProject.sonatypePassword)
            }

            // Prevent datastamp from being appending to artifacts during deployment
            uniqueVersion = false

            // Closure to configure all the POM with extra info, common to all projects
            pom.project {
                parent {
                    groupId 'org.sonatype.oss'
                    artifactId 'oss-parent'
                    version '7'
                }
                licenses {
                    license {
                        name 'The Apache Software License, Version 2.0'
                        url 'http://www.apache.org/licenses/LICENSE-2.0.txt'
                        distribution 'repo'
                    }
                }
            }
        }
    }
}
<|MERGE_RESOLUTION|>--- conflicted
+++ resolved
@@ -1,13 +1,8 @@
 // Maven side of things
-apply plugin: 'maven' // Java plugin has to have been already applied for the conf2scope mappings to work
-apply plugin: 'signing'
+subprojects {
+    apply plugin: 'maven' // Java plugin has to have been already applied for the conf2scope mappings to work
+    apply plugin: 'signing'
 
-<<<<<<< HEAD
-if (gradle.startParameter.taskNames.contains("uploadMavenCentral")) {
-    signing {
-        required true
-        sign configurations.archives
-=======
     if (gradle.startParameter.taskNames.contains("uploadMavenCentral")) {
         signing {
             required true
@@ -17,27 +12,8 @@
         task signArchives {
             // do nothing
         }
->>>>>>> bf5b2682
     }
-} else {
-    task signArchives {
-        // do nothing
-    }
-}
 
-<<<<<<< HEAD
-/**
- * Publishing to Maven Central example provided from http://jedicoder.blogspot.com/2011/11/automated-gradle-project-deployment-to.html
- * artifactory will execute uploadArchives to force generation of ivy.xml, and we don't want that to trigger an upload to maven
- * central, so using custom upload task.
- */
-task uploadMavenCentral(type:Upload) {
-    configuration = configurations.archives
-    dependsOn 'signArchives'
-    doFirst {
-        repositories.mavenDeployer {
-            beforeDeployment { org.gradle.api.artifacts.maven.MavenDeployment deployment -> signing.signPom(deployment) }
-=======
     /**
      * Publishing to Maven Central example provided from http://jedicoder.blogspot.com/2011/11/automated-gradle-project-deployment-to.html
      */
@@ -47,33 +23,33 @@
         doFirst {
             repositories.mavenDeployer {
                 beforeDeployment { org.gradle.api.artifacts.maven.MavenDeployment deployment -> signing.signPom(deployment) }
->>>>>>> bf5b2682
 
-            // To test deployment locally, use the following instead of oss.sonatype.org
-            //repository(url: "file://localhost/${rootProject.rootDir}/repo")
+                // To test deployment locally, use the following instead of oss.sonatype.org
+                //repository(url: "file://localhost/${rootProject.rootDir}/repo")
 
-            repository(url: 'http://oss.sonatype.org/services/local/staging/deply/maven2/') {
-                authentication(userName: rootProject.sonatypeUsername, password: rootProject.sonatypePassword)
-            }
+                repository(url: 'http://oss.sonatype.org/services/local/staging/deply/maven2/') {
+                    authentication(userName: rootProject.sonatypeUsername, password: rootProject.sonatypePassword)
+                }
 
-            // Prevent datastamp from being appending to artifacts during deployment
-            uniqueVersion = false
+                // Prevent datastamp from being appending to artifacts during deployment
+                uniqueVersion = false
 
-            // Closure to configure all the POM with extra info, common to all projects
-            pom.project {
-                parent {
-                    groupId 'org.sonatype.oss'
-                    artifactId 'oss-parent'
-                    version '7'
-                }
-                licenses {
-                    license {
-                        name 'The Apache Software License, Version 2.0'
-                        url 'http://www.apache.org/licenses/LICENSE-2.0.txt'
-                        distribution 'repo'
+                // Closure to configure all the POM with extra info, common to all projects
+                pom.project {
+                    parent {
+                        groupId 'org.sonatype.oss'
+                        artifactId 'oss-parent'
+                        version '7'
+                    }
+                    licenses {
+                        license {
+                            name 'The Apache Software License, Version 2.0'
+                            url 'http://www.apache.org/licenses/LICENSE-2.0.txt'
+                            distribution 'repo'
+                        }
                     }
                 }
             }
         }
     }
-}
+}